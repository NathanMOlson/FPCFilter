#pragma once

#include <iostream>
#include <map>
#include <tuple>
#include <vector>
#include <omp.h>

#include "ply.hpp"
#include "common.hpp"

namespace FPCFilter {

    class FastSampleFilter {
        using Voxel = PointXYZ<int>;
        using Coord = PointXYZ<double>;
        using CoordList = std::vector<Coord>;

        double m_cell;
        double m_radius;
        double m_radiusSqr;
        double m_originX;
        double m_originY;
        double m_originZ;

        bool isVerbose;

    public:
        FastSampleFilter(double radius, bool isVerbose) : m_originX(0), m_originY(0), m_originZ(0), isVerbose(isVerbose) {
            m_radius = radius;
            m_radiusSqr = radius * radius;
            m_cell = 2.0 * m_radius / std::sqrt(3.0);
        }

        void run(PlyFile& file) {
            
            auto points = file.points;
            auto extras = file.extras;
            
            const auto cnt = points.size();

            if (cnt == 0) 
                return;
            
            const auto hasNormals = file.hasNormals();

            m_originX = points[0].x;
            m_originY = points[0].y;
            m_originZ = points[0].z;

            std::map<Voxel, CoordList> voxels;

            if (hasNormals) {

                std::vector<PlyPoint> newPoints;
                newPoints.reserve(cnt);

                std::vector<PlyExtra> newExtras;
                newExtras.reserve(cnt);

                std::vector<PlyPoint> tmpPoints;
                std::vector<PlyExtra> tmpExtras;
<<<<<<< HEAD

                #define OMP_NUM_THREADS 1
=======
>>>>>>> 6124126e

                #pragma omp parallel private (tmpPoints, tmpExtras)
                {
                    #pragma omp for
                    for (auto n = 0; n < cnt; n++) {

                        const auto& point = points[n];
                        const auto& extra = extras[n];

                        if (this->safe_voxelize(voxels, point)) {
                            tmpPoints.push_back(point);
                            tmpExtras.push_back(extra);
                        }
                    }

                    #pragma omp critical
                    {
                        if (this->isVerbose)
                            std::cout << " ?> Merging thread " << omp_get_thread_num() << " got " << tmpPoints.size() << " points" << std::endl;

                        newPoints.insert(newPoints.end(), tmpPoints.begin(), tmpPoints.end());
                        newExtras.insert(newExtras.end(), tmpExtras.begin(), tmpExtras.end());
                    }

                }

                newPoints.shrink_to_fit();
                newExtras.shrink_to_fit();

                file.points = newPoints;
                file.extras = newExtras;

            } else {

                auto res = std::remove_if(points.begin(), points.end(), [this, &voxels](PlyPoint& point) { return !this->safe_voxelize(voxels, point); });
                points.erase(res, points.end());
                
            }
        }

    private:

        inline int fast_floor(double x)
        {
            int i = (int)x; /* truncate */
            return i - ( i > x ); /* convert trunc to floor */
        }

        bool safe_voxelize(std::map<Voxel, CoordList>& voxels, const PlyPoint& point) {

            double x = point.x;
            double y = point.y;
            double z = point.z;

            // Get voxel indices for current point.
            auto v = Voxel(fast_floor((x - m_originX) / m_cell), 
                           fast_floor((y - m_originY) / m_cell), 
                           fast_floor((z - m_originZ) / m_cell));

            // Check current voxel before any of the neighbors. We will most often have
            // points that are too close in the point's enclosing voxel, thus saving
            // cycles.
            if (voxels.find(v) != voxels.end())
            {
                // Get list of coordinates in candidate voxel.
                CoordList coords = voxels[v];
                for (Coord const& coord : coords)
                {
                    // Compute Euclidean distance between current point and
                    // candidate voxel.
                    double xv = coord.x;
                    double yv = coord.y;
                    double zv = coord.z;
                    double distSqr =
                        (xv - x) * (xv - x) + (yv - y) * (yv - y) + (zv - z) * (zv - z);

                    // If any point is closer than the minimum radius, we can
                    // immediately return false, as the minimum distance
                    // criterion is violated.
                    if (distSqr < m_radiusSqr)
                        return false;
                }
            }

            // Iterate over immediate neighbors of current voxel, computing minimum
            // distance between any already added point and the current point.
            for (int xi = v.x - 1; xi < v.x + 2; ++xi)
            {
                for (int yi = v.y - 1; yi < v.y + 2; ++yi)
                {
                    for (int zi = v.z - 1; zi < v.z + 2; ++zi)
                    {
                        auto candidate = Voxel(xi, yi, zi);

                        // We have already visited the center voxel, and can skip it.
                        if (v == candidate)
                            continue;

                        // Check that candidate voxel is occupied.
                        if (voxels.find(candidate) ==
                            voxels.end())
                            continue;

                        // Get list of coordinates in candidate voxel.
                        CoordList coords = voxels[candidate];
                        for (Coord const& coord : coords)
                        {
                            // Compute Euclidean distance between current point and
                            // candidate voxel.
                            double xv = coord.x;
                            double yv = coord.y;
                            double zv = coord.z;
                            double distSqr = (xv - x) * (xv - x) + (yv - y) * (yv - y) +
                                            (zv - z) * (zv - z);

                            // If any point is closer than the minimum radius, we can
                            // immediately return false, as the minimum distance
                            // criterion is violated.
                            if (distSqr < m_radiusSqr)
                                return false;
                        }
                    }
                }
            }

<<<<<<< HEAD
            auto coord = Coord(x, y, z);
=======
            #pragma omp critical 
            {
                auto coord = Coord(x, y, z);
                if (voxels.find(v) != voxels.end())
                {
                    voxels[v].push_back(coord);
                }
                else
                {
                    CoordList coords;
                    coords.push_back(coord);
                    voxels.emplace(v, coords);
                }
            }

            return true;
        }

        bool voxelize(const PlyPoint& point) {

            double x = point.x;
            double y = point.y;
            double z = point.z;

            // Get voxel indices for current point.
            auto v = Voxel(fast_floor((x - m_originX) / m_cell), 
                           fast_floor((y - m_originY) / m_cell), 
                           fast_floor((z - m_originZ) / m_cell));
>>>>>>> 6124126e

            #pragma omp critical
            {
                if (voxels.find(v) != voxels.end())
                {
                    voxels[v].push_back(coord);
                }
                else
                {
                    CoordList coords;
                    coords.push_back(coord);
                    voxels.emplace(v, coords);
                }
            }

            return true;
        }
        
    };

}<|MERGE_RESOLUTION|>--- conflicted
+++ resolved
@@ -60,11 +60,6 @@
 
                 std::vector<PlyPoint> tmpPoints;
                 std::vector<PlyExtra> tmpExtras;
-<<<<<<< HEAD
-
-                #define OMP_NUM_THREADS 1
-=======
->>>>>>> 6124126e
 
                 #pragma omp parallel private (tmpPoints, tmpExtras)
                 {
@@ -190,12 +185,10 @@
                 }
             }
 
-<<<<<<< HEAD
             auto coord = Coord(x, y, z);
-=======
-            #pragma omp critical 
+
+            #pragma omp critical
             {
-                auto coord = Coord(x, y, z);
                 if (voxels.find(v) != voxels.end())
                 {
                     voxels[v].push_back(coord);
@@ -210,35 +203,6 @@
 
             return true;
         }
-
-        bool voxelize(const PlyPoint& point) {
-
-            double x = point.x;
-            double y = point.y;
-            double z = point.z;
-
-            // Get voxel indices for current point.
-            auto v = Voxel(fast_floor((x - m_originX) / m_cell), 
-                           fast_floor((y - m_originY) / m_cell), 
-                           fast_floor((z - m_originZ) / m_cell));
->>>>>>> 6124126e
-
-            #pragma omp critical
-            {
-                if (voxels.find(v) != voxels.end())
-                {
-                    voxels[v].push_back(coord);
-                }
-                else
-                {
-                    CoordList coords;
-                    coords.push_back(coord);
-                    voxels.emplace(v, coords);
-                }
-            }
-
-            return true;
-        }
         
     };
 
